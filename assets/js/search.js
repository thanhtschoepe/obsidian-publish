--- conflicted
+++ resolved
@@ -9,45 +9,27 @@
     preserveLinks: false,
   }
 ) => {
-<<<<<<< HEAD
-  let output = markdown || ""
-  output = output.replace(/^(-\s*?|\*\s*?|_\s*?){3,}\s*$/gm, "")
-=======
-  let output = markdown || '';
-  output = output.replace(/^(-\s*?|\*\s*?|_\s*?){3,}\s*$/gm, '');
->>>>>>> b0e15e0c
+  let output = markdown || ''
+  output = output.replace(/^(-\s*?|\*\s*?|_\s*?){3,}\s*$/gm, '')
 
   try {
     if (options.stripListLeaders) {
       if (options.listUnicodeChar)
         output = output.replace(
           /^([\s\t]*)([\*\-\+]|\d+\.)\s+/gm,
-<<<<<<< HEAD
-          options.listUnicodeChar + " $1"
+          options.listUnicodeChar + ' $1'
         )
-      else output = output.replace(/^([\s\t]*)([\*\-\+]|\d+\.)\s+/gm, "$1")
-    }
-    if (options.gfm) {
-      output = output
-        .replace(/\n={2,}/g, "\n")
-        .replace(/~{3}.*\n/g, "")
-        .replace(/~~/g, "")
-        .replace(/`{3}.*\n/g, "")
-=======
-          options.listUnicodeChar + ' $1'
-        );
-      else output = output.replace(/^([\s\t]*)([\*\-\+]|\d+\.)\s+/gm, '$1');
+      else output = output.replace(/^([\s\t]*)([\*\-\+]|\d+\.)\s+/gm, '$1')
     }
     if (options.gfm) {
       output = output
         .replace(/\n={2,}/g, '\n')
         .replace(/~{3}.*\n/g, '')
         .replace(/~~/g, '')
-        .replace(/`{3}.*\n/g, '');
->>>>>>> b0e15e0c
+        .replace(/`{3}.*\n/g, '')
     }
     if (options.preserveLinks) {
-      output = output.replace(/\[(.*?)\][\[\(](.*?)[\]\)]/g, '$1 ($2)');
+      output = output.replace(/\[(.*?)\][\[\(](.*?)[\]\)]/g, '$1 ($2)')
     }
     output = output
       .replace(/<[^>]*>/g, '')
@@ -59,23 +41,11 @@
       .replace(/^\s{0,3}>\s?/g, '')
       .replace(/(^|\n)\s{0,3}>\s?/g, '\n\n')
       .replace(/^\s{1,2}\[(.*?)\]: (\S+)( ".*?")?\s*$/g, '')
-      .replace(
-        /^(\n)?\s{0,}#{1,6}\s+| {0,}(\n)?\s{0,}#{0,} {0,}(\n)?\s{0,}$/gm,
-        '$1$2$3'
-      )
-<<<<<<< HEAD
-      .replace(/([\*_]{1,3})(\S.*?\S{0,1})\1/g, "$2")
-      .replace(/([\*_]{1,3})(\S.*?\S{0,1})\1/g, "$2")
-      .replace(/(`{3,})(.*?)\1/gm, "$2")
-      .replace(/`(.+?)`/g, "$1")
-      .replace(/\n{2,}/g, "\n\n")
-=======
       .replace(/([\*_]{1,3})(\S.*?\S{0,1})\1/g, '$2')
       .replace(/([\*_]{1,3})(\S.*?\S{0,1})\1/g, '$2')
       .replace(/(`{3,})(.*?)\1/gm, '$2')
       .replace(/`(.+?)`/g, '$1')
-      .replace(/\n{2,}/g, '\n\n');
->>>>>>> b0e15e0c
+      .replace(/\n{2,}/g, '\n\n')
   } catch (e) {
     console.error(e)
     return markdown
@@ -84,8 +54,8 @@
 }
 // -----
 
-(async function () {
-  const encoder = (str) => str.toLowerCase().split(/([^a-z]|[^\x00-\x7F])+/);
+(async function() {
+  const encoder = (str) => str.toLowerCase().split(/([^a-z]|[^\x00-\x7F])+/)
   const contentIndex = new FlexSearch.Document({
     cache: true,
     charset: 'latin:extra',
@@ -102,73 +72,72 @@
         encode: encoder,
       },
     ],
-  });
-
-  const { content } = await fetchData;
+  })
+
+  const { content } = await fetchData
   for (const [key, value] of Object.entries(content)) {
     contentIndex.add({
       id: key,
       title: value.title,
       content: removeMarkdown(value.content),
-    });
+    })
   }
 
   const highlight = (content, term) => {
-    const highlightWindow = 20;
-    const tokenizedTerm = term.split(/\s+/).filter((t) => t !== '');
-    const splitText = content.split(/\s+/).filter((t) => t !== '');
+    const highlightWindow = 20
+    const tokenizedTerm = term.split(/\s+/).filter((t) => t !== '')
+    const splitText = content.split(/\s+/).filter((t) => t !== '')
     const includesCheck = (token) =>
       tokenizedTerm.some((term) =>
         token.toLowerCase().startsWith(term.toLowerCase())
-      );
-
-    const occurrencesIndices = splitText.map(includesCheck);
+      )
+
+    const occurrencesIndices = splitText.map(includesCheck)
 
     // calculate best index
-    let bestSum = 0;
-    let bestIndex = 0;
+    let bestSum = 0
+    let bestIndex = 0
     for (
       let i = 0;
       i < Math.max(occurrencesIndices.length - highlightWindow, 0);
       i++
     ) {
-      const window = occurrencesIndices.slice(i, i + highlightWindow);
-      const windowSum = window.reduce((total, cur) => total + cur, 0);
+      const window = occurrencesIndices.slice(i, i + highlightWindow)
+      const windowSum = window.reduce((total, cur) => total + cur, 0)
       if (windowSum >= bestSum) {
-        bestSum = windowSum;
-        bestIndex = i;
+        bestSum = windowSum
+        bestIndex = i
       }
     }
 
-    const startIndex = Math.max(bestIndex - highlightWindow, 0);
+    const startIndex = Math.max(bestIndex - highlightWindow, 0)
     const endIndex = Math.min(
       startIndex + 2 * highlightWindow,
       splitText.length
-    );
+    )
     const mappedText = splitText
       .slice(startIndex, endIndex)
       .map((token) => {
         if (includesCheck(token)) {
-          return `<span class="search-highlight">${token}</span>`;
+          return `<span class="search-highlight">${token}</span>`
         }
-        return token;
+        return token
       })
       .join(' ')
-      .replaceAll('</span> <span class="search-highlight">', ' ');
-    return `${startIndex === 0 ? '' : '...'}${mappedText}${
-      endIndex === splitText.length ? '' : '...'
-    }`;
-  };
+      .replaceAll('</span> <span class="search-highlight">', ' ')
+    return `${startIndex === 0 ? '' : '...'}${mappedText}${endIndex === splitText.length ? '' : '...'
+      }`
+  }
 
   const resultToHTML = ({ url, title, content, term }) => {
-    const text = removeMarkdown(content);
-    const resultTitle = highlight(title, term);
-    const resultText = highlight(text, term);
+    const text = removeMarkdown(content)
+    const resultTitle = highlight(title, term)
+    const resultText = highlight(text, term)
     return `<button class="result-card" id="${url}">
         <h3>${resultTitle}</h3>
         <p>${resultText}</p>
-    </button>`;
-  };
+    </button>`
+  }
 
   const redir = (id, term) => {
     // SPA navigation
@@ -177,28 +146,28 @@
         `${BASE_URL.slice(0, -1)}${id}#:~:text=${encodeURIComponent(term)}/`
       ),
       '.singlePage'
-    );
-    closeSearch();
-  };
+    )
+    closeSearch()
+  }
 
   const formatForDisplay = (id) => ({
     id,
     url: id,
     title: content[id].title,
     content: content[id].content,
-  });
-
-  const source = document.getElementById('search-bar');
-  const results = document.getElementById('results-container');
-  let term;
+  })
+
+  const source = document.getElementById('search-bar')
+  const results = document.getElementById('results-container')
+  let term
   source.addEventListener('keyup', (e) => {
     if (e.key === 'Enter') {
-      const anchor = document.getElementsByClassName('result-card')[0];
-      redir(anchor.id, term);
-    }
-  });
+      const anchor = document.getElementsByClassName('result-card')[0]
+      redir(anchor.id, term)
+    }
+  })
   source.addEventListener('input', (e) => {
-    term = e.target.value;
+    term = e.target.value
     const searchResults = contentIndex.search(term, [
       {
         field: 'content',
@@ -208,94 +177,82 @@
         field: 'title',
         limit: 5,
       },
-    ]);
+    ])
     const getByField = (field) => {
-      const results = searchResults.filter((x) => x.field === field);
+      const results = searchResults.filter((x) => x.field === field)
       if (results.length === 0) {
-        return [];
+        return []
       } else {
-        return [...results[0].result];
+        return [...results[0].result]
       }
-    };
-    const allIds = new Set([...getByField('title'), ...getByField('content')]);
-    const finalResults = [...allIds].map(formatForDisplay);
+    }
+    const allIds = new Set([...getByField('title'), ...getByField('content')])
+    const finalResults = [...allIds].map(formatForDisplay)
 
     // display
     if (finalResults.length === 0) {
       results.innerHTML = `<button class="result-card">
                     <h3>No results.</h3>
                     <p>Try another search term?</p>
-                </button>`;
+                </button>`
     } else {
       results.innerHTML = finalResults
-<<<<<<< HEAD
-        .map(result => resultToHTML({
-          ...result,
-          term,
-        }))
-        .join("\n")
-      const anchors = [...document.getElementsByClassName("result-card")]
-      anchors.forEach(anchor => {
-        anchor.onclick = () => redir(anchor.id, term)
-      })
-=======
         .map((result) =>
           resultToHTML({
             ...result,
             term,
           })
         )
-        .join('\n');
-      const anchors = document.getElementsByClassName('result-card');
-      [...anchors].forEach((anchor) => {
-        anchor.onclick = () => redir(anchor.id, term);
-      });
->>>>>>> b0e15e0c
-    }
-  });
-
-  const searchContainer = document.getElementById('search-container');
+        .join('\n')
+      const anchors = [...document.getElementsByClassName('result-card')]
+      anchors.forEach((anchor) => {
+        anchor.onclick = () => redir(anchor.id, term)
+      })
+    }
+  })
+
+  const searchContainer = document.getElementById('search-container')
 
   function openSearch() {
     if (
       searchContainer.style.display === 'none' ||
       searchContainer.style.display === ''
     ) {
-      source.value = '';
-      results.innerHTML = '';
-      searchContainer.style.display = 'block';
-      source.focus();
+      source.value = ''
+      results.innerHTML = ''
+      searchContainer.style.display = 'block'
+      source.focus()
     } else {
-      searchContainer.style.display = 'none';
+      searchContainer.style.display = 'none'
     }
   }
 
   function closeSearch() {
-    searchContainer.style.display = 'none';
+    searchContainer.style.display = 'none'
   }
 
   document.addEventListener('keydown', (event) => {
     if (event.key === 'k' && (event.ctrlKey || event.metaKey)) {
-      event.preventDefault();
-      openSearch();
+      event.preventDefault()
+      openSearch()
     }
     if (event.key === 'Escape') {
-      event.preventDefault();
-      closeSearch();
-    }
-  });
-
-  const searchButton = document.getElementById('search-icon');
+      event.preventDefault()
+      closeSearch()
+    }
+  })
+
+  const searchButton = document.getElementById('search-icon')
   searchButton.addEventListener('click', (evt) => {
-    openSearch();
-  });
+    openSearch()
+  })
   searchButton.addEventListener('keydown', (evt) => {
-    openSearch();
-  });
+    openSearch()
+  })
   searchContainer.addEventListener('click', (evt) => {
-    closeSearch();
-  });
+    closeSearch()
+  })
   document.getElementById('search-space').addEventListener('click', (evt) => {
-    evt.stopPropagation();
-  });
-})();+    evt.stopPropagation()
+  })
+})()